if __name__ == "__main__":
    import datasets
    import torch
    from sklearn import preprocessing
    from torchvision.transforms import v2 as transforms

    import stable_worldmodel as swm

    ######################
    ##  World Creation  ##
    ######################

    world = swm.World(
        "swm/PushT-v1",
        num_envs=1,
        image_shape=(224, 224),
        max_episode_steps=25,
        render_mode="rgb_array",
    )

    print("Available variations: ", world.single_variation_space.names())

    # #######################
    # ##  Data Collection  ##
    # #######################

<<<<<<< HEAD
    world.set_policy(swm.policy.RandomPolicy())

=======
    world.set_policy(swm.policy.RandomPolicy(seed=1234))
>>>>>>> 8b1c81f6
    world.record_dataset(
        "example-pusht",
        episodes=10,
        seed=2347,
        options=None,
    )

    world.record_video_from_dataset(
        "./",
        "example-pusht",
        episode_idx=[0, 1],
    )

    ################
    ##  Pretrain  ##
    ################

    swm.pretraining(
        "scripts/train/dinowm.py",
        dataset_name="example-pusht",
        output_model_name="dummy_pusht",
        dump_object=True,
    )

    #########################
    ##  Transform/Process  ##
    #########################

    def img_transform():
        transform = transforms.Compose(
            [
                transforms.Resize(size=224),
                transforms.CenterCrop(size=224),
                transforms.ToImage(),
                transforms.ToDtype(torch.float32, scale=True),
                transforms.Normalize(mean=[0.5, 0.5, 0.5], std=[0.5, 0.5, 0.5]),
            ]
        )
        return transform

    transform = {
        "pixels": img_transform(),
        "goal": img_transform(),
    }

    dataset_path = swm.data.get_cache_dir() / "example-pusht"
    dataset = datasets.load_from_disk(dataset_path).with_format("numpy")

    action_process = preprocessing.StandardScaler()
    action_process.fit(dataset["action"][:])

    proprio_process = preprocessing.StandardScaler()
    proprio_process.fit(dataset["proprio"][:])

    process = {
        "action": action_process,
        "proprio": proprio_process,
        "goal_proprio": proprio_process,
    }

    ################
    ##  Evaluate  ##
    ################

    model = swm.policy.AutoCostModel("dummy_pusht").to("cuda")
    config = swm.PlanConfig(horizon=5, receding_horizon=5, action_block=5)
    solver = swm.solver.CEMSolver(model, num_samples=300, var_scale=1.0, n_steps=30, topk=30, device="cuda")
    policy = swm.policy.WorldModelPolicy(solver=solver, config=config, process=process, transform=transform)

    world.set_policy(policy)

    metrics = world.evaluate_from_dataset(
        "example-pusht",
        start_steps=[135],
        episodes_idx=[0],
        num_steps=25,
        callables={"_set_state": "state", "_set_goal_state": "goal_state"},
    )

    print("Evaluation Metrics: ", metrics)<|MERGE_RESOLUTION|>--- conflicted
+++ resolved
@@ -24,12 +24,7 @@
     # ##  Data Collection  ##
     # #######################
 
-<<<<<<< HEAD
     world.set_policy(swm.policy.RandomPolicy())
-
-=======
-    world.set_policy(swm.policy.RandomPolicy(seed=1234))
->>>>>>> 8b1c81f6
     world.record_dataset(
         "example-pusht",
         episodes=10,
