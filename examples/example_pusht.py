--- conflicted
+++ resolved
@@ -72,13 +72,7 @@
 
     import numpy as np
 
-<<<<<<< HEAD
-    dataset_path = swm.data.get_cache_dir() / "pusht_expert_train"
-
-    dataset_path = swm.data.get_cache_dir() / "pusht_expert_train"
-=======
     dataset_path = swm.data.utils.get_cache_dir() / "pusht_expert_train"
->>>>>>> 64e04bb6
     dataset = datasets.load_from_disk(dataset_path).with_format("numpy")
 
     action_process = preprocessing.StandardScaler()
@@ -171,7 +165,7 @@
             return emb
 
     model.backbone = DinoV2Encoder("dinov2_vits14", feature_key="x_norm_patchtokens").to("cuda")
-    ckpt = torch.load(swm.data.get_cache_dir() / "dinowm_pusht_weights.ckpt")
+    ckpt = torch.load(swm.data.utils.get_cache_dir() / "dinowm_pusht_weights.ckpt")
 
     model.predictor.load_state_dict(ckpt["predictor"], strict=False)
     model.action_encoder.load_state_dict(ckpt["action_encoder"])
@@ -212,8 +206,9 @@
     print("Evaluating episodes: ", episode_idx)
     print("Starting steps: ", start_steps)
 
+    dataset = swm.data.FrameDataset("pusht_expert_train")
     results = world.evaluate_from_dataset(
-        "pusht_expert_train",
+        dataset,
         start_steps=start_steps,
         episodes_idx=episode_idx,
         goal_offset_steps=25,
