--- conflicted
+++ resolved
@@ -32,10 +32,7 @@
     "pymunk",
     "shapely",
     "ogbench",
-<<<<<<< HEAD
-=======
     "torchcodec",
->>>>>>> d637ea43
     "minigrid"
 ]
 
