from pathlib import Path

import hydra
import lightning as pl
import stable_pretraining as spt
import torch
from lightning.pytorch.callbacks import Callback
from lightning.pytorch.loggers import WandbLogger
from loguru import logger as logging
from omegaconf import OmegaConf
from torch.nn import functional as F
from torch.utils.data import DataLoader
from transformers import AutoModel

import stable_worldmodel as swm


DINO_PATCH_SIZE = 14  # DINO encoder uses 14x14 patches


# ============================================================================
# Data Setup
# ============================================================================
def get_data(cfg):
    """Setup dataset with image transforms and normalization."""

    def get_img_pipeline(key, target, img_size=224):
        return spt.data.transforms.Compose(
            spt.data.transforms.ToImage(
                **spt.data.dataset_stats.ImageNet,
                source=key,
                target=target,
            ),
            spt.data.transforms.Resize(img_size, source=key, target=target),
            spt.data.transforms.CenterCrop(img_size, source=key, target=target),
        )

    def norm_col_transform(dataset, col="pixels"):
        """Normalize column to zero mean, unit variance."""
        data = dataset[col][:]
        mean = data.mean(0).unsqueeze(0)
        std = data.std(0).unsqueeze(0)
        return lambda x: (x - mean) / std

    dataset = swm.data.StepsDataset(
        cfg.dataset_name,
        num_steps=cfg.n_steps,
        frameskip=cfg.frameskip,
        transform=None,
        cache_dir=cfg.get("cache_dir", None),
    )

    # Image size must be multiple of DINO patch size (14)
    img_size = (cfg.image_size // cfg.patch_size) * DINO_PATCH_SIZE

    norm_action_transform = norm_col_transform(dataset.dataset, "action")
    norm_proprio_transform = norm_col_transform(dataset.dataset, "proprio")

    # Apply transforms to all steps
    transform = spt.data.transforms.Compose(
        *[
            get_img_pipeline(f"{col}.{i}", f"{col}.{i}", img_size)
            for col in ["pixels", "goal"]
            for i in range(cfg.n_steps)
        ],
        spt.data.transforms.WrapTorchTransform(
            norm_action_transform,
            source="action",
            target="action",
        ),
        spt.data.transforms.WrapTorchTransform(
            norm_proprio_transform,
            source="proprio",
            target="proprio",
        ),
    )

    dataset.transform = transform
    rnd_gen = torch.Generator().manual_seed(cfg.seed)
    train_set, val_set = spt.data.random_split(
        dataset, lengths=[cfg.train_split, 1 - cfg.train_split], generator=rnd_gen
    )
    logging.info(f"Train: {len(train_set)}, Val: {len(val_set)}")

    train = DataLoader(
        train_set,
        batch_size=cfg.batch_size,
        num_workers=cfg.num_workers,
        drop_last=True,
        persistent_workers=True,
        pin_memory=True,
        shuffle=True,
        generator=rnd_gen,
    )
    val = DataLoader(val_set, batch_size=cfg.batch_size, num_workers=cfg.num_workers, pin_memory=True)

    return spt.data.DataModule(train=train, val=val)


# ============================================================================
# Model Architecture
# ============================================================================
def get_world_model(cfg):
    """Build world model: frozen DINO encoder + trainable causal predictor."""

    def forward(self, batch, stage):
        """Forward: encode observations, predict next states, compute losses."""

        proprio_key = "proprio" if "proprio" in batch else None

        # Replace NaN values with 0 (occurs at sequence boundaries)
        if proprio_key is not None:
            batch[proprio_key] = torch.nan_to_num(batch[proprio_key], 0.0)
        if "action" in batch:
            batch["action"] = torch.nan_to_num(batch["action"], 0.0)

        # Encode all timesteps into latent embeddings
        batch = self.model.encode(
            batch,
            target="embed",
            pixels_key="pixels",
            proprio_key=proprio_key,
            action_key="action",
        )

        # Use history to predict next states
        embedding = batch["embed"][:, : cfg.dinowm.history_size, :, :]  # (B, T-1, patches, dim)
        pred_embedding = self.model.predict(embedding)
        target_embedding = batch["embed"][:, cfg.dinowm.num_preds :, :, :]  # (B, T-1, patches, dim)

        # Compute pixel reconstruction loss
        pixels_dim = batch["pixels_embed"].shape[-1]
        pixels_loss = F.mse_loss(pred_embedding[..., :pixels_dim], target_embedding[..., :pixels_dim].detach())
        loss = pixels_loss
        batch["pixels_loss"] = pixels_loss

        # Add proprioception loss if available
        if proprio_key is not None:
            proprio_dim = batch["proprio_embed"].shape[-1]
            proprio_loss = F.mse_loss(
                pred_embedding[..., pixels_dim : pixels_dim + proprio_dim],
                target_embedding[..., pixels_dim : pixels_dim + proprio_dim].detach(),
            )
            loss = loss + proprio_loss
            batch["proprio_loss"] = proprio_loss

        batch["loss"] = loss

        # Log all losses
        prefix = "train/" if self.training else "val/"
        losses_dict = {f"{prefix}{k}": v.detach() for k, v in batch.items() if "_loss" in k}
        self.log_dict(losses_dict, on_step=True, sync_dist=True)  # , on_epoch=True, sync_dist=True)

        return batch

    # Load frozen DINO encoder
    encoder = AutoModel.from_pretrained("facebook/dinov2-small")
    embedding_dim = encoder.config.hidden_size

    num_patches = (cfg.image_size // cfg.patch_size) ** 2
    embedding_dim += cfg.dinowm.proprio_embed_dim + cfg.dinowm.action_embed_dim  # Total embedding size

    logging.info(f"Patches: {num_patches}, Embedding dim: {embedding_dim}")

    # Build causal predictor (transformer that predicts next latent states)
    predictor = swm.wm.dinowm.CausalPredictor(
        num_patches=num_patches,
        num_frames=cfg.dinowm.history_size,
        dim=embedding_dim,
        **cfg.predictor,
    )

    # Build action and proprioception encoders
    effective_act_dim = cfg.frameskip * cfg.dinowm.action_dim
    action_encoder = swm.wm.dinowm.Embedder(in_chans=effective_act_dim, emb_dim=cfg.dinowm.action_embed_dim)
    proprio_encoder = swm.wm.dinowm.Embedder(in_chans=cfg.dinowm.proprio_dim, emb_dim=cfg.dinowm.proprio_embed_dim)

    logging.info(f"Action dim: {effective_act_dim}, Proprio dim: {cfg.dinowm.proprio_dim}")

    # Assemble world model
    world_model = swm.wm.DINOWM(
        encoder=spt.backbone.EvalOnly(encoder),
        predictor=predictor,
        action_encoder=action_encoder,
        proprio_encoder=proprio_encoder,
        history_size=cfg.dinowm.history_size,
        num_pred=cfg.dinowm.num_preds,
<<<<<<< HEAD
    ).to("cuda")
=======
    )
>>>>>>> c26d322e

    # Wrap in stable_spt Module with separate optimizers for each component
    def add_opt(module_name, lr):
        return {"modules": str(module_name), "optimizer": {"type": "AdamW", "lr": lr}}

    world_model = spt.Module(
        model=world_model,
        forward=forward,
        optim={
            "predictor_opt": add_opt("model.predictor", cfg.predictor_lr),
            "proprio_opt": add_opt("model.proprio_encoder", cfg.proprio_encoder_lr),
            "action_opt": add_opt("model.action_encoder", cfg.action_encoder_lr),
        },
    )
    return world_model


# ============================================================================
# Training Setup
# ============================================================================
def setup_pl_logger(cfg):
    if not cfg.wandb.enable:
        return None

    wandb_run_id = cfg.wandb.get("run_id", None)
    wandb_logger = WandbLogger(
        name="dino_wm",
        project=cfg.wandb.project,
        entity=cfg.wandb.entity,
        resume="allow" if wandb_run_id else None,
        id=wandb_run_id,
        log_model=False,
    )

    wandb_logger.log_hyperparams(OmegaConf.to_container(cfg))
    return wandb_logger


class ModelObjectCallBack(Callback):
    """Callback to pickle model after each epoch."""

    def __init__(self, dirpath, filename="model_object", epoch_interval: int = 1):
        super().__init__()
        self.dirpath = dirpath
        self.filename = filename
        self.epoch_interval = epoch_interval

    def on_train_epoch_end(self, trainer: "pl.Trainer", pl_module: "pl.LightningModule") -> None:
        super().on_train_epoch_end(trainer, pl_module)

        if trainer.is_global_zero:
            if (trainer.current_epoch + 1) % self.epoch_interval == 0:
                output_path = Path(
                    self.dirpath,
                    f"{self.filename}_epoch_{trainer.current_epoch + 1}_object.ckpt",
                )
                torch.save(pl_module, output_path)
                logging.info(f"Saved world model object to {output_path}")
            # Additionally, save at final epoch
            if (trainer.current_epoch + 1) == trainer.max_epochs:
                final_path = self.dirpath / f"{self.filename}_object.ckpt"
                torch.save(pl_module, final_path)
                logging.info(f"Saved final world model object to {final_path}")


# ============================================================================
# Main Entry Point
# ============================================================================
@hydra.main(version_base=None, config_path="./", config_name="config")
def run(cfg):
    """Run training of predictor"""

    wandb_logger = setup_pl_logger(cfg)
    data = get_data(cfg)
    world_model = get_world_model(cfg)

    cache_dir = swm.data.get_cache_dir()
    dump_object_callback = ModelObjectCallBack(dirpath=cache_dir, filename=cfg.output_model_name, epoch_interval=1)
    # checkpoint_callback = ModelCheckpoint(dirpath=cache_dir, filename=f"{cfg.output_model_name}_weights")

    trainer = pl.Trainer(
        **cfg.trainer,
        callbacks=[dump_object_callback],
        num_sanity_val_steps=1,
        logger=wandb_logger,
        enable_checkpointing=True,
    )

    manager = spt.Manager(
        trainer=trainer, module=world_model, data=data, ckpt_path=f"{cache_dir}/{cfg.output_model_name}_weights.ckpt"
    )
    manager()


if __name__ == "__main__":
    run()<|MERGE_RESOLUTION|>--- conflicted
+++ resolved
@@ -185,11 +185,7 @@
         proprio_encoder=proprio_encoder,
         history_size=cfg.dinowm.history_size,
         num_pred=cfg.dinowm.num_preds,
-<<<<<<< HEAD
-    ).to("cuda")
-=======
-    )
->>>>>>> c26d322e
+    )
 
     # Wrap in stable_spt Module with separate optimizers for each component
     def add_opt(module_name, lr):
