from pathlib import Path

import hydra
import lightning as pl
import stable_pretraining as spt
import torch
from lightning.pytorch.callbacks import Callback, ModelCheckpoint
from lightning.pytorch.loggers import WandbLogger
from loguru import logger as logging
from omegaconf import OmegaConf
from torch.nn import functional as F
from torch.utils.data import DataLoader
from transformers import AutoModel

import stable_worldmodel as swm


DINO_PATCH_SIZE = 14  # DINO encoder uses 14x14 patches


# ============================================================================
# Data Setup
# ============================================================================
def get_data(cfg):
    """Setup dataset with image transforms and normalization."""

    def get_img_pipeline(key, target, img_size=224):
        return spt.data.transforms.Compose(
            spt.data.transforms.ToImage(
                mean=[0.5, 0.5, 0.5],
                std=[0.5, 0.5, 0.5],
                source=key,
                target=target,
            ),
            spt.data.transforms.Resize(img_size, source=key, target=target),
            spt.data.transforms.CenterCrop(img_size, source=key, target=target),
        )

    def norm_col_transform(dataset, col="pixels"):
        """Normalize column to zero mean, unit variance."""
        data = dataset[col][:]
        mean = data.mean(0).unsqueeze(0)
        std = data.std(0).unsqueeze(0)
        return lambda x: (x - mean) / std

    dataset = swm.data.StepsDataset(
        cfg.dataset_name,
        num_steps=cfg.n_steps,
        frameskip=cfg.frameskip,
        transform=None,
        cache_dir=cfg.get("cache_dir", None),
    )

    # Image size must be multiple of DINO patch size (14)
    img_size = (cfg.image_size // cfg.patch_size) * DINO_PATCH_SIZE

    norm_action_transform = norm_col_transform(dataset.dataset, "action")
    norm_proprio_transform = norm_col_transform(dataset.dataset, "proprio")

    # Apply transforms to all steps
    transform = spt.data.transforms.Compose(
        *[get_img_pipeline(f"{col}.{i}", f"{col}.{i}", img_size) for col in ["pixels"] for i in range(cfg.n_steps)],
        spt.data.transforms.WrapTorchTransform(
            norm_action_transform,
            source="action",
            target="action",
        ),
        spt.data.transforms.WrapTorchTransform(
            norm_proprio_transform,
            source="proprio",
            target="proprio",
        ),
    )

    dataset.transform = transform

    train_set, val_set = spt.data.random_split(dataset, lengths=[cfg.train_split, 1 - cfg.train_split])
    logging.info(f"Train: {len(train_set)}, Val: {len(val_set)}")

    train = DataLoader(
        train_set,
        batch_size=cfg.batch_size,
        num_workers=cfg.num_workers,
        drop_last=True,
        persistent_workers=True,
        pin_memory=True,
        shuffle=True,
    )
    val = DataLoader(val_set, batch_size=cfg.batch_size, num_workers=cfg.num_workers, pin_memory=True)

    return spt.data.DataModule(train=train, val=val)


# ============================================================================
# Model Architecture
# ============================================================================
def forward(self, batch, stage):
    """Forward: encode observations, predict next states, compute losses."""

    proprio_key = "proprio" if "proprio" in batch else None

    # Replace NaN values with 0 (occurs at sequence boundaries)
    if proprio_key is not None:
        batch[proprio_key] = torch.nan_to_num(batch[proprio_key], 0.0)
    if "action" in batch:
        batch["action"] = torch.nan_to_num(batch["action"], 0.0)

    # Encode all timesteps into latent embeddings
    batch = self.model.encode(batch, target="embed", pixels_key="pixels", proprio_key=proprio_key, action_key="action")

    # Use history to predict next states
    embedding = batch["embed"][:, :-1, :, :]  # (B, T-1, patches, dim)
    pred_embedding = self.model.predict(embedding)
    target_embedding = batch["embed"][:, 1:, :, :]  # (B, T-1, patches, dim)

    # Compute pixel reconstruction loss
    pixels_dim = batch["pixels_embed"].shape[-1]
    pixels_loss = F.mse_loss(pred_embedding[..., :pixels_dim], target_embedding[..., :pixels_dim].detach())
    loss = pixels_loss
    batch["pixels_loss"] = pixels_loss

    # Add proprioception loss if available
    if proprio_key is not None:
        proprio_dim = batch["proprio_embed"].shape[-1]
        proprio_loss = F.mse_loss(
            pred_embedding[..., pixels_dim : pixels_dim + proprio_dim],
            target_embedding[..., pixels_dim : pixels_dim + proprio_dim].detach(),
        )
        loss = loss + proprio_loss
        batch["proprio_loss"] = proprio_loss

    batch["loss"] = loss

    # Log all losses
    prefix = "train/" if self.training else "val/"
    losses_dict = {f"{prefix}{k}": v.detach() for k, v in batch.items() if "_loss" in k}
    self.log_dict(losses_dict, on_step=True, sync_dist=True)  # , on_epoch=True, sync_dist=True)

    return batch


def get_world_model(cfg):
    """Build world model: frozen DINO encoder + trainable causal predictor."""

    # Load frozen DINO encoder
    encoder = AutoModel.from_pretrained("facebook/dinov2-small")
    embedding_dim = encoder.config.hidden_size

    num_patches = (cfg.image_size // cfg.patch_size) ** 2
    embedding_dim += cfg.dinowm.proprio_embed_dim + cfg.dinowm.action_embed_dim  # Total embedding size

    logging.info(f"Patches: {num_patches}, Embedding dim: {embedding_dim}")

    # Build causal predictor (transformer that predicts next latent states)
    predictor = swm.wm.dinowm.CausalPredictor(
        num_patches=num_patches,
        num_frames=cfg.dinowm.history_size,
        dim=embedding_dim,
        **cfg.predictor,
    )

    # Build action and proprioception encoders
    effective_act_dim = cfg.frameskip * cfg.dinowm.action_dim
    action_encoder = swm.wm.dinowm.Embedder(in_chans=effective_act_dim, emb_dim=cfg.dinowm.action_embed_dim)
    proprio_encoder = swm.wm.dinowm.Embedder(in_chans=cfg.dinowm.proprio_dim, emb_dim=cfg.dinowm.proprio_embed_dim)

    logging.info(f"Action dim: {effective_act_dim}, Proprio dim: {cfg.dinowm.proprio_dim}")

    # Assemble world model
    world_model = swm.wm.DINOWM(
        encoder=spt.backbone.EvalOnly(encoder),  # Freeze encoder
        predictor=predictor,
        action_encoder=action_encoder,
        proprio_encoder=proprio_encoder,
        history_size=cfg.dinowm.history_size,
        num_pred=cfg.dinowm.num_preds,
        device="cuda",
    )

    # Wrap in stable_spt Module with separate optimizers for each component
    def add_opt(module_name, lr):
        return {"modules": str(module_name), "optimizer": {"type": "AdamW", "lr": lr}}

    world_model = spt.Module(
        model=world_model,
        forward=forward,
        optim={
            "predictor_opt": add_opt("model.predictor", cfg.predictor_lr),
            "proprio_opt": add_opt("model.proprio_encoder", cfg.proprio_encoder_lr),
            "action_opt": add_opt("model.action_encoder", cfg.action_encoder_lr),
        },
    )
    return world_model


# ============================================================================
# Training Setup
# ============================================================================
def setup_pl_logger(cfg):
    if not cfg.wandb.enable:
        return None

    wandb_run_id = cfg.wandb.get("run_id", None)
    wandb_logger = WandbLogger(
        name="dino_wm",
        project=cfg.wandb.project,
        entity=cfg.wandb.entity,
        resume="allow" if wandb_run_id else None,
        id=wandb_run_id,
        log_model=False,
    )

    wandb_logger.log_hyperparams(OmegaConf.to_container(cfg))
    return wandb_logger


class ModelObjectCallBack(Callback):
    """Callback to pickle model after each epoch."""

    def __init__(self, dirpath, filename="model_object.ckpt", epoch_interval: int = 1):
        super().__init__()
        self.dirpath = dirpath
        self.filename = filename
        self.epoch_interval = epoch_interval

    def on_train_epoch_end(self, trainer: "pl.Trainer", pl_module: "pl.LightningModule") -> None:
        super().on_train_epoch_end(trainer, pl_module)

        if trainer.is_global_zero:
            if (trainer.current_epoch + 1) % self.epoch_interval == 0:
                output_path = Path(self.dirpath, f"{self.filename}_epoch_{trainer.current_epoch + 1}")
                torch.save(pl_module.to("cpu"), output_path)
                logging.info(f"Saved world model object to {output_path}")
                pl_module.to(trainer.strategy.root_device)


# ============================================================================
# Main Entry Point
# ============================================================================
@hydra.main(version_base=None, config_path="./", config_name="config")
def run(cfg):
    """Run training of predictor"""

    wandb_logger = setup_pl_logger(cfg)
    data = get_data(cfg)
    world_model = get_world_model(cfg)

<<<<<<< HEAD
    cache_dir = cfg.get("cache_dir", swm.data.get_cache_dir())
    checkpoint_callback = ModelCheckpoint(dirpath=cache_dir, filename=f"{cfg.output_model_name}_weights")

    trainer = pl.Trainer(
        callbacks=[checkpoint_callback],
=======
    cache_dir = swm.data.get_cache_dir()
    dump_object_callback = ModelObjectCallBack(dirpath=cache_dir, filename=f"{cfg.output_model_name}_object.ckpt")
    checkpoint_callback = ModelCheckpoint(dirpath=cache_dir, filename=f"{cfg.output_model_name}_weights")

    trainer = pl.Trainer(
        max_epochs=cfg.epochs,
        callbacks=[checkpoint_callback, dump_object_callback],
>>>>>>> 824cdeb8
        num_sanity_val_steps=1,
        logger=wandb_logger,
        log_every_n_steps=50,
        enable_checkpointing=True,
<<<<<<< HEAD
        **cfg.trainer,
=======
        accelerator="gpu",
        devices="auto",
        strategy="ddp",
        max_steps=10,
>>>>>>> 824cdeb8
    )

    manager = spt.Manager(trainer=trainer, module=world_model, data=data)
    manager()


if __name__ == "__main__":
    run()<|MERGE_RESOLUTION|>--- conflicted
+++ resolved
@@ -245,33 +245,18 @@
     data = get_data(cfg)
     world_model = get_world_model(cfg)
 
-<<<<<<< HEAD
-    cache_dir = cfg.get("cache_dir", swm.data.get_cache_dir())
+    cache_dir = swm.data.get_cache_dir()
+    dump_object_callback = ModelObjectCallBack(
+        dirpath=cache_dir, filename=f"{cfg.output_model_name}_object.ckpt", epoch_interval=10
+    )
     checkpoint_callback = ModelCheckpoint(dirpath=cache_dir, filename=f"{cfg.output_model_name}_weights")
 
     trainer = pl.Trainer(
-        callbacks=[checkpoint_callback],
-=======
-    cache_dir = swm.data.get_cache_dir()
-    dump_object_callback = ModelObjectCallBack(dirpath=cache_dir, filename=f"{cfg.output_model_name}_object.ckpt")
-    checkpoint_callback = ModelCheckpoint(dirpath=cache_dir, filename=f"{cfg.output_model_name}_weights")
-
-    trainer = pl.Trainer(
-        max_epochs=cfg.epochs,
+        **cfg.trainer,
         callbacks=[checkpoint_callback, dump_object_callback],
->>>>>>> 824cdeb8
         num_sanity_val_steps=1,
         logger=wandb_logger,
-        log_every_n_steps=50,
         enable_checkpointing=True,
-<<<<<<< HEAD
-        **cfg.trainer,
-=======
-        accelerator="gpu",
-        devices="auto",
-        strategy="ddp",
-        max_steps=10,
->>>>>>> 824cdeb8
     )
 
     manager = spt.Manager(trainer=trainer, module=world_model, data=data)
