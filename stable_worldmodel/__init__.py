--- conflicted
+++ resolved
@@ -16,52 +16,6 @@
 from stable_worldmodel.world import World
 
 
-<<<<<<< HEAD
-WORLDS = set()
-
-
-def register(id, entry_point):
-    registration.register(id=id, entry_point=entry_point)
-    WORLDS.add(id)
-
-
-# register(
-#     id="swm/ImagePositioning-v1",
-#     entry_point="stable_worldmodel.envs.image_positioning:ImagePositioning",
-# )
-
-register(
-    id="swm/PushT-v1",
-    entry_point="stable_worldmodel.envs.pusht:PushT",
-)
-
-register(
-    id="swm/SimplePointMaze-v0",
-    entry_point="stable_worldmodel.envs.simple_point_maze:SimplePointMazeEnv",
-)
-
-register(
-    id="swm/TwoRoom-v0",
-    entry_point="stable_worldmodel.envs.two_room:TwoRoomEnv",
-)
-
-register(
-    id="swm/VoidRun-v0",
-    entry_point="stable_worldmodel.envs.voidrun:VoidRunEnv",
-)
-
-register(
-    id="swm/OGBCube-v0",
-    entry_point="stable_worldmodel.envs.ogbench_cube:CubeEnv",
-)
-
-register(
-    id="swm/OGBScene-v0",
-    entry_point="stable_worldmodel.envs.ogbench_scene:SceneEnv",
-)
-
-=======
->>>>>>> fe8542fa
 __all__ = [
     "World",
     "PlanConfig",
