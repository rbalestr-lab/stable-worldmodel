--- conflicted
+++ resolved
@@ -56,7 +56,6 @@
 ############
 
 register(
-<<<<<<< HEAD
     id="swm/SimpleNavigation-v0",
     entry_point="stable_worldmodel.envs.simple_nav.env:SimpleNavigationEnv",
 )
@@ -64,13 +63,9 @@
 register(
     id="swm/PFRocketLanding-v0",
     entry_point="stable_worldmodel.envs.rocket_landing.pyflyt_rocketlanding:RocketLandingEnv",
-=======
-    id="swm/OGBCube-v0",
-    entry_point="stable_worldmodel.envs.ogbench_cube:CubeEnv",
 )
 
 register(
     id="swm/PotionLab-v0",
     entry_point="stable_worldmodel.envs.potion_lab:PotionLab",
->>>>>>> 34719a4f
 )