--- conflicted
+++ resolved
@@ -79,11 +79,7 @@
         return mean, var
 
     @torch.inference_mode()
-<<<<<<< HEAD
-    def solve(self, info_dict, init_action=None):
-=======
     def solve(self, info_dict, init_action=None) -> dict:
->>>>>>> c3805cb0
         start_time = time.time()
         outputs = {
             "costs": [],
@@ -135,21 +131,6 @@
                     generator=self.torch_gen,
                     device=self.device,
                 )
-<<<<<<< HEAD
-                # scale and shift
-                candidates = candidates * var[traj] + mean[traj]
-                # make the first action seq being mean
-                candidates[0] = mean[traj]
-                candidates = candidates.unsqueeze(0)  # add traj dim
-
-                current_info = expanded_infos.copy()
-
-                # evaluate the candidates
-                cost = self.model.get_cost(current_info, candidates)[0]
-                assert isinstance(cost, torch.Tensor), f"Expected cost to be a torch.Tensor, got {type(cost)}"
-                assert cost.ndim == 1 and cost.shape[0] == self.num_samples, (
-                    f"Expected cost to be of shape (num_samples), got {cost.shape}"
-=======
 
                 # Scale and shift: (Batch, N, H, D) * (Batch, 1, H, D) + (Batch, 1, H, D)
                 candidates = candidates * batch_var.unsqueeze(1) + batch_mean.unsqueeze(1)
@@ -165,7 +146,6 @@
                 assert isinstance(costs, torch.Tensor), f"Expected cost to be a torch.Tensor, got {type(costs)}"
                 assert costs.ndim == 2 and costs.shape[0] == current_bs and costs.shape[1] == self.num_samples, (
                     f"Expected cost to be of shape ({current_bs}, {self.num_samples}), got {costs.shape}"
->>>>>>> c3805cb0
                 )
 
                 # Select Top-K
@@ -196,13 +176,8 @@
             outputs["costs"].extend(final_batch_cost)
 
         outputs["actions"] = mean.detach().cpu()
-<<<<<<< HEAD
-        outputs["solve_time"] = time.time() - start_time
-        print(f"CEM solve time: {outputs['solve_time']:.4f} seconds")
-=======
         outputs["mean"] = [mean.detach().cpu()]
         outputs["var"] = [var.detach().cpu()]
 
         print(f"CEM solve time: {time.time() - start_time:.4f} seconds")
->>>>>>> c3805cb0
         return outputs