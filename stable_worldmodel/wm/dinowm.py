--- conflicted
+++ resolved
@@ -268,13 +268,9 @@
         goal_info_dict = {}
         for k, v in info_dict.items():
             if torch.is_tensor(v):
-<<<<<<< HEAD
-                info_dict[k] = v.unsqueeze(1).to(next(self.parameters()).device)
-=======
-                info_dict[k] = v.to(self.device)
+                info_dict[k] = v.to(next(self.parameters()).device)
                 # goal is the same across samples so we will only embed it once
                 goal_info_dict[k] = info_dict[k][:, 0]  # (B, 1, ...)
->>>>>>> 666f9977
 
         # == get the goal embedding
         proprio_key = "goal_proprio" if "goal_proprio" in goal_info_dict else None
