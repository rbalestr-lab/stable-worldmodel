--- conflicted
+++ resolved
@@ -318,7 +318,6 @@
         if hasattr(self.policy, "seed") and self.policy.seed is not None:
             self.policy.set_seed(self.policy.seed)
 
-<<<<<<< HEAD
     def record_video(
         self,
         video_path,
@@ -328,9 +327,6 @@
         seed=None,
         options=None,
     ):
-        """Record rollout videos for each environment under the current policy."""
-=======
-    def record_video(self, video_path, max_steps=500, fps=30, seed=None, options=None):
         """Record rollout videos for each environment under the current policy.
 
         Executes policy rollouts in all environments and saves them as MP4 videos,
@@ -365,7 +361,6 @@
                     seed=42
                 )
         """
->>>>>>> 06fdd618
         import imageio
 
         viewname = [viewname] if isinstance(viewname, str) else viewname
