import numpy as np
import torch
from .policy import BasePolicy
from .world import World


## -- Evaluator / Collector
### Evaluator(env, policy)
class Evaluator:
    # the role of evaluator is to determine perf of the policy in the env
    def __init__(self, world: World, policy: BasePolicy):
        self.world = world
        self.policy = policy

<<<<<<< HEAD
    def run(self, episodes=1):
        # todo return interested logging data
        data = {}

        for episode in range(episodes):
            # sample goals and get their representations
            goals = None  # self.goal_dist.sample()
            # goals = self.solver.world_model.encode(goals).unsqueeze(0)

            for states, rewards in self.world:
                # get action from the policy wih optional goal specification
                pixels = torch.from_numpy(states["pixels"])  # get the state
                actions = self.policy.get_action(pixels, goals=goals)

=======
    def run(self, episodes=1, video_episodes=1, max_steps=100):
        # TODO return interested logging data
        # NOTE Dan: we should have a convention for metrics to log and then get them from the infos
        data = {
            # "success": [],
        }
        frames_list = []

        for episode in range(episodes):
            frames = []
            for states, infos in self.world:
                # get action                
                # NOTE Dan: It might be preferable that the environment return the raw pixel observation and the policy would take care of the transforms
                obs = torch.from_numpy(states)
                goal = torch.from_numpy(self.world.cur_goals)  # NOTE: would be more efficient if we get the goal once per episode
                actions = self.policy.get_action(obs, goal)
>>>>>>> a152ac62
                # actions = actions.squeeze(0) if actions.ndim == 2 else actions
                # apply actions in the env
                # for a in actions.unbind(0):
                #     self.world.step(a.numpy())
<<<<<<< HEAD
=======

                # save logging data
                for key in data.keys():
                    data[key].append(infos[key])
                # save frames for video visualization
                if episode < video_episodes:
                    frames.append(np.concatenate([self.world.cur_goal_images[0], infos["image"][0]], axis=0))

                # todo assert action has the right shape
>>>>>>> a152ac62
                self.world.step(actions)

            if episode < video_episodes:
                frames_list.append(np.array(frames))
            
            print(f"Episode {episode + 1} finished ")

        self.world.close()
        data["frames_list"] = frames_list

        return data

### DataSetUpload (download using stable_ssl)<|MERGE_RESOLUTION|>--- conflicted
+++ resolved
@@ -12,7 +12,6 @@
         self.world = world
         self.policy = policy
 
-<<<<<<< HEAD
     def run(self, episodes=1):
         # todo return interested logging data
         data = {}
@@ -26,51 +25,11 @@
                 # get action from the policy wih optional goal specification
                 pixels = torch.from_numpy(states["pixels"])  # get the state
                 actions = self.policy.get_action(pixels, goals=goals)
-
-=======
-    def run(self, episodes=1, video_episodes=1, max_steps=100):
-        # TODO return interested logging data
-        # NOTE Dan: we should have a convention for metrics to log and then get them from the infos
-        data = {
-            # "success": [],
-        }
-        frames_list = []
-
-        for episode in range(episodes):
-            frames = []
-            for states, infos in self.world:
-                # get action                
-                # NOTE Dan: It might be preferable that the environment return the raw pixel observation and the policy would take care of the transforms
-                obs = torch.from_numpy(states)
-                goal = torch.from_numpy(self.world.cur_goals)  # NOTE: would be more efficient if we get the goal once per episode
-                actions = self.policy.get_action(obs, goal)
->>>>>>> a152ac62
-                # actions = actions.squeeze(0) if actions.ndim == 2 else actions
-                # apply actions in the env
-                # for a in actions.unbind(0):
-                #     self.world.step(a.numpy())
-<<<<<<< HEAD
-=======
-
-                # save logging data
-                for key in data.keys():
-                    data[key].append(infos[key])
-                # save frames for video visualization
-                if episode < video_episodes:
-                    frames.append(np.concatenate([self.world.cur_goal_images[0], infos["image"][0]], axis=0))
-
-                # todo assert action has the right shape
->>>>>>> a152ac62
                 self.world.step(actions)
-
-            if episode < video_episodes:
-                frames_list.append(np.array(frames))
             
             print(f"Episode {episode + 1} finished ")
 
         self.world.close()
-        data["frames_list"] = frames_list
-
         return data
 
 ### DataSetUpload (download using stable_ssl)